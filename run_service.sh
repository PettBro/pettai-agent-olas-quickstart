--- conflicted
+++ resolved
@@ -526,12 +526,8 @@
             # Existing non-staking services use AGENT_ID=14
             AGENT_ID=14
         fi
-<<<<<<< HEAD
-
+        dotenv_set_key "$env_file_path" "AGENT_ID" "$AGENT_ID"
         ask_password_if_needed
-=======
-        dotenv_set_key "$env_file_path" "AGENT_ID" "$AGENT_ID"
->>>>>>> 77c2a7cd
     else
         first_run=true
     fi
