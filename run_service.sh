#!/bin/bash

# ------------------------------------------------------------------------------
#
#   Copyright 2023 Valory AG
#
#   Licensed under the Apache License, Version 2.0 (the "License");
#   you may not use this file except in compliance with the License.
#   You may obtain a copy of the License at
#
#       http://www.apache.org/licenses/LICENSE-2.0
#
#   Unless required by applicable law or agreed to in writing, software
#   distributed under the License is distributed on an "AS IS" BASIS,
#   WITHOUT WARRANTIES OR CONDITIONS OF ANY KIND, either express or implied.
#   See the License for the specific language governing permissions and
#   limitations under the License.
#
# ------------------------------------------------------------------------------

# Convert Hex to Dec
hex_to_decimal() {
    $PYTHON_CMD -c "print(int('$1', 16))"
}

# Convert Wei to Dai
wei_to_dai() {
    local wei="$1"
    local decimal_precision=4  # Change this to your desired precision
    local dai=$($PYTHON_CMD -c "print('%.${decimal_precision}f' % ($wei / 1000000000000000000.0))")
    echo "$dai"
}

# Function to get the balance of an Ethereum address
get_balance() {
    local address="$1"
    curl -s -S -X POST \
        -H "Content-Type: application/json" \
        --data "{\"jsonrpc\":\"2.0\",\"method\":\"eth_getBalance\",\"params\":[\"$address\",\"latest\"],\"id\":1}" "$rpc" | \
        $PYTHON_CMD -c "import sys, json; print(json.load(sys.stdin)['result'])"
}

# Function to ensure a minimum balance for an Ethereum address
ensure_minimum_balance() {
    local address="$1"
    local minimum_balance="$2"
    local address_description="$3"
    local token="${4:-"0x0000000000000000000000000000000000000000"}"

    erc20_balance=0
    if [ ! "$token" = "0x0000000000000000000000000000000000000000" ]
    then
        erc20_balance=$(poetry run python "../scripts/erc20_balance.py" "$token" "$address" "$rpc")
    fi

    balance_hex=$(get_balance "$address")
    balance=$(hex_to_decimal "$balance_hex")
    balance=$($PYTHON_CMD -c "print(int($balance) + int($erc20_balance))")

    echo "Checking balance of $address_description (minimum required $(wei_to_dai "$minimum_balance") DAI):"
    echo "  - Address: $address"
    echo "  - Balance: $(wei_to_dai "$balance") DAI"

    if [ "$($PYTHON_CMD -c "print($balance < $minimum_balance)")" == "True" ]; then
        echo ""
        echo "    Please, fund address $address with at least $(wei_to_dai "$minimum_balance") DAI."

        local spin='-\|/'
        local i=0
        local cycle_count=0
        while [ "$($PYTHON_CMD -c "print($balance < $minimum_balance)")" == "True" ]; do
            printf "\r    Waiting... %s" "${spin:$i:1} "
            i=$(((i + 1) % 4))
            sleep .1

            # This will be checked every 10 seconds (100 cycles).
            cycle_count=$((cycle_count + 1))
            if [ "$cycle_count" -eq 100 ]; then
                balance_hex=$(get_balance "$address")
                balance=$(hex_to_decimal "$balance_hex")
                balance=$((erc20_balance+balance))
                cycle_count=0
            fi
        done

        printf "\r    Waiting...   \n"
        echo ""
        echo "  - Updated balance: $(wei_to_dai "$balance") DAI"
    fi

    echo "    OK."
    echo ""
}

# ensure erc20 balance
ensure_erc20_balance() {
    local address="$1"
    local minimum_balance="$2"
    local address_description="$3"
    local token="$4"
    local token_name="$5"

    balance=0
    if [ ! "$token" = "0x0000000000000000000000000000000000000000" ]
    then
        balance=$(poetry run python "../scripts/erc20_balance.py" "$token" "$address" "$rpc")
    fi

    echo "Checking balance of $address_description (minimum required $(wei_to_dai "$minimum_balance") $token_name):"
    echo "  - Address: $address"
    echo "  - Balance: $(wei_to_dai "$balance") $token_name"

    if [ "$($PYTHON_CMD -c "print($balance < $minimum_balance)")" == "True" ]; then
        echo ""
        echo "    Please, fund address $address with at least $(wei_to_dai "$minimum_balance") $token_name."

        local spin='-\|/'
        local i=0
        local cycle_count=0
        while [ "$($PYTHON_CMD -c "print($balance < $minimum_balance)")" == "True" ]; do
            printf "\r    Waiting... %s" "${spin:$i:1} "
            i=$(((i + 1) % 4))
            sleep .1

            # This will be checked every 10 seconds (100 cycles).
            cycle_count=$((cycle_count + 1))
            if [ "$cycle_count" -eq 100 ]; then
                balance=$(poetry run python "../scripts/erc20_balance.py" "$token" "$address" "$rpc")
                cycle_count=0
            fi
        done

        printf "\r    Waiting...   \n"
        echo ""
        echo "  - Updated balance: $(wei_to_dai "$balance") $token_name"
    fi

    echo "    OK."
    echo ""
}

# Get the address from a keys.json file
get_address() {
    local keys_json_path="$1"

    if [ ! -f "$keys_json_path" ]; then
        echo "Error: $keys_json_path does not exist."
        return 1
    fi

    local address_start_position=17
    local address=$(sed -n 3p "$keys_json_path")
    address=$(echo "$address" |
        awk '{ print substr( $0, '$address_start_position', length($0) - '$address_start_position' - 1 ) }')

    echo -n "$address"
}

# Get the private key from a keys.json file
get_private_key() {
    local keys_json_path="$1"

    if [ ! -f "$keys_json_path" ]; then
        echo "Error: $keys_json_path does not exist."
        return 1
    fi

    local private_key_start_position=21
    local private_key=$(sed -n 4p "$keys_json_path")
    private_key=$(echo -n "$private_key" |
        awk '{ printf substr( $0, '$private_key_start_position', length($0) - '$private_key_start_position' ) }')

    private_key=$(echo -n "$private_key" | awk '{gsub(/\\"/, "\"", $0); print $0}')
    private_key="${private_key#0x}"

    echo -n "$private_key"
}

# Function to warm start the policy
warm_start() {
    echo '["prediction-online", "prediction-online-sme", "prediction-online-summarized-info", "prediction-sentence-embedding-bold", "prediction-sentence-embedding-conservative"]' | sudo tee "$PWD/../$store/available_tools_store.json"  > /dev/null
    echo '{"counts": [1,1,1,1,1], "eps": 0.1, "rewards": [0.0,0.0,0.0,0.0,0.0]}' | sudo tee "$PWD/../$store/policy_store.json"  > /dev/null
    echo '{}' | sudo tee "$PWD/../$store/utilized_tools.json"  > /dev/null
}

# Function to add a volume to a service in a Docker Compose file
add_volume_to_service() {
    local compose_file="$1"
    local service_name="$2"
    local volume_name="$3"
    local volume_path="$4"

    # Check if the Docker Compose file exists
    if [ ! -f "$compose_file" ]; then
        echo "Docker Compose file '$compose_file' not found."
        return 1
    fi

    # Check if the service exists in the Docker Compose file
    if ! grep -q "^[[:space:]]*${service_name}:" "$compose_file"; then
        echo "Service '$service_name' not found in '$compose_file'."
        return 1
    fi

    if grep -q "^[[:space:]]*volumes:" "$compose_file"; then
        awk -v volume_path="$volume_path" -v volume_name="$volume_name" '
            /^ *volumes:/ {
                found_volumes = 1
                print
                print "      - " volume_path ":" volume_name ":Z"
                next
            }
            1
        ' "$compose_file" > temp_compose_file
    else
        awk -v service_name="$service_name" -v volume_path="$volume_path" -v volume_name="$volume_name" '
            /^ *'"$service_name"':/ {
                found_service = 1
                print
                print "    volumes:"
                print "      - " volume_path ":" volume_name ":Z"
                next
            }
            /^ *$/ && found_service == 1 {
                print "    volumes:"
                print "      - " volume_path ":" volume_name ":Z"
                found_service = 0
            }
            1
        ' "$compose_file" > temp_compose_file
    fi

    mv temp_compose_file "$compose_file"
}

# Function to retrieve on-chain service state (requires env variables set to use --use-custom-chain)
get_on_chain_service_state() {
    local service_id="$1"
    local service_info=$(poetry run autonomy service --use-custom-chain info "$service_id")
    local state="$(echo "$service_info" | awk '/Service State/ {sub(/\|[ \t]*Service State[ \t]*\|[ \t]*/, ""); sub(/[ \t]*\|[ \t]*/, ""); print}')"
    echo "$state"
}

<<<<<<< HEAD
ask_confirm_password() {
    echo "You can use a password to encrypt the generated key files. You will be asked for the password each time the script is run."
    while true; do
        read -p "Do you want to use a password? (y/n): " use_password
        case "$use_password" in
            [Yy] )
                echo "WARNING:"
                echo "  - Passwords are case-sensitive. Check your Caps Lock before continuing."
                echo "  - Passwords are not stored on disk."
                echo "  - If you lose your password, you will lose access to all assets associated to your operator or trader agent keys."
                echo ""
                while true; do
                    read -s -p "Enter your password: " password
                    echo ""

                    read -s -p "Confirm your password: " confirm_password
                    echo ""

                    if [ -z "$password" ]; then
                        echo "Password cannot be blank. Please try again."
                    elif [[ -n $(echo "-$password-" | awk '{ if(match($0, /[ \t]/)) print "contains_whitespace"; }') ]]; then
                        echo "Password cannot contain whitespace characters. Please try again."
                    elif [ ${#password} -lt 4 ]; then
                        echo "Password must be at least 4 characters long. Please try again."
                    elif [ "$password" = "$confirm_password" ]; then
                        use_password=true
                        password_argument="--password $password"
                        echo "Password confirmed. Please, store your pasword in a safe place."
                        read -n 1 -s -r -p "Press any key to continue..."
                        echo ""
                        return 0
                    else
                        echo "Passwords do not match. Please try again."
                    fi
                done
                ;;
            [Nn] )
                use_password=false
                password_argument=""
                echo ""
                return 0
                ;;
            * )
                echo "Please answer 'y' for yes or 'n' for no."
                ;;
        esac
    done
    echo ""
    return 0
}

ask_password_if_needed() {
    agent_pkey=$(get_private_key "$keys_json_path")
    if [[ "$agent_pkey" = *crypto* ]]; then
        echo "Your key files are protected with a password."
        read -s -p "Enter your password: " password
        use_password=true
        password_argument="--password $password"
    else
        echo "Your key files are not protected with a password."
        use_password=false
        password_argument=""
    fi
    echo ""
}
=======
# Function to retrieve the multisig address of a service
get_multisig_address() {
    local service_id="$1"
    local service_info=$(poetry run autonomy service --use-custom-chain info "$service_id")
    local state="$(echo "$service_info" | awk '/Multisig Address/ {sub(/\|[ \t]*Multisig Address[ \t]*\|[ \t]*/, ""); sub(/[ \t]*\|[ \t]*/, ""); print}')"
    echo "$state"
}

# stake or unstake a service
perform_staking_ops() {
    local unstake="$1"
    poetry run python "../scripts/staking.py" "$service_id" "$CUSTOM_SERVICE_REGISTRY_ADDRESS" "$CUSTOM_STAKING_ADDRESS" "../$operator_pkey_path" "$rpc" "$unstake"
    echo ""
}

# Prompt user for staking preference
prompt_use_staking() {
    while true; do
        read -p "Do you want to use staking in this service? (yes/no): " use_staking

        case "$use_staking" in
            [Yy]|[Yy][Ee][Ss])
                USE_STAKING="true"
                break
                ;;
            [Nn]|[Nn][Oo])
                USE_STAKING="false"
                break
                ;;
            *)
                echo "Please enter 'yes' or 'no'."
                ;;
        esac
    done
}

>>>>>>> 889b05cd

store=".trader_runner"
env_file_path="$store/.env"
rpc_path="$store/rpc.txt"
operator_keys_file="$store/operator_keys.json"
operator_pkey_path="$store/operator_pkey.txt"
keys_json="keys.json"
keys_json_path="$store/$keys_json"
agent_pkey_path="$store/agent_pkey.txt"
agent_address_path="$store/agent_address.txt"
service_id_path="$store/service_id.txt"
service_safe_address_path="$store/service_safe_address.txt"
store_readme_path="$store/README.txt"
<<<<<<< HEAD
use_password=false
password_argument=""
=======
zero_address="0x0000000000000000000000000000000000000000"
>>>>>>> 889b05cd

# Function to create the .trader_runner storage
create_storage() {
    local rpc="$1"

    echo "This is the first run of the script. The script will generate new operator and agent instance addresses."
    echo ""

    ask_confirm_password

    mkdir "../$store"

    # Generate README.txt file
    echo -e 'IMPORTANT:\n\n' \
        '   This folder contains crucial configuration information and autogenerated keys for your Trader agent.\n' \
        '   Please back up this folder and be cautious if you are modifying or sharing these files to avoid potential asset loss.' > "../$store_readme_path"
    
    # Generate .env file
    touch "../$env_file_path"

    # Prompt use staking
    prompt_use_staking
    echo "USE_STAKING=$USE_STAKING" > "../$env_file_path"

    if [ "$USE_STAKING" = true ]; then
        # New staking services use AGENT_ID=12 until end of Everest staking program
        AGENT_ID=12
    else
        # New non-staking services use AGENT_ID=14
        AGENT_ID=14
    fi
    echo "AGENT_ID"=$AGENT_ID >> "../$env_file_path"


    # Generate the RPC file
    echo -n "$rpc" > "../$rpc_path"

<<<<<<< HEAD
    # Generate the operator's key
    poetry run autonomy generate-key -n1 ethereum $password_argument
=======
    # Generate the owner/operator's key
    poetry run autonomy generate-key -n1 ethereum
>>>>>>> 889b05cd
    mv "$keys_json" "../$operator_keys_file"
    operator_address=$(get_address "../$operator_keys_file")
    operator_pkey=$(get_private_key "../$operator_keys_file")
    echo -n "$operator_pkey" > "../$operator_pkey_path"
    echo "Your operator's autogenerated public address: $operator_address"
    echo "(The same address will be used as the service owner.)"

    # Generate the agent's key
    poetry run autonomy generate-key -n1 ethereum $password_argument
    mv "$keys_json" "../$keys_json_path"
    agent_address=$(get_address "../$keys_json_path")
    agent_pkey=$(get_private_key "../$keys_json_path")
    echo -n "$agent_pkey" > "../$agent_pkey_path"
    echo -n "$agent_address" > "../$agent_address_path"
    echo "Your agent instance's autogenerated public address: $agent_address"
    echo ""
}

# Function to read and load the .trader_runner storage information if it exists.
# Also sets `first_run` flag to identify whether we are running the script for the first time.
try_read_storage() {
    if [ -d $store ]; then

        # INFO: This is a fix to avoid corrupting already-created stores
        if [ ! -f "$env_file_path" ]; then
            touch "$env_file_path"
        fi

        # INFO: This is a fix to avoid corrupting already-created stores
        if [[ -f "$operator_keys_file" && ! -f "$operator_pkey_path" ]]; then
            operator_pkey=$(get_private_key "$operator_keys_file")
            echo -n "$operator_pkey" > "$operator_pkey_path"
        fi

        # INFO: This is a fix to avoid corrupting already-created stores
        if [[ -f "$keys_json_path" && ! -f "$agent_pkey_path" ]]; then
            agent_pkey=$(get_private_key "$keys_json_path")
            echo -n "$agent_pkey" > "$agent_pkey_path"
        fi

        first_run=false
        paths="$env_file_path $rpc_path $operator_keys_file $operator_pkey_path $keys_json_path $agent_address_path $agent_pkey_path $service_id_path"

        for file in $paths; do
            if ! [ -f "$file" ]; then
                if [ "$file" != $service_safe_address_path ] && [ "$file" != $service_id_path ]; then
                    echo "The runner's store is corrupted!"
                    echo "Please manually investigate the $store folder"
                    echo "Make sure that you do not lose your keys or any other important information!"
                    exit 1
                fi
            fi
        done

        unset USE_STAKING
        unset AGENT_ID
        source "$env_file_path"

        rpc=$(cat $rpc_path)
        agent_address=$(cat $agent_address_path)
        operator_address=$(get_address "$operator_keys_file")
        if [ -f "$service_id_path" ]; then
            service_id=$(cat $service_id_path)
        fi

<<<<<<< HEAD
        ask_password_if_needed
=======
        # INFO: This is a fix to avoid corrupting already-created stores
        if [ -z "$USE_STAKING" ]; then
            prompt_use_staking
            echo "USE_STAKING=$USE_STAKING" > "$env_file_path"
        fi

        # INFO: This is a fix to avoid corrupting already-created stores
        # If $AGENT_ID is not defined at this point, it means it is a service created
        # before the AGENT_ID fix was implemented.
        if [ -z "$AGENT_ID" ] && [ "$USE_STAKING" = true ]; then
            # Existing staking services use AGENT_ID=12
            AGENT_ID=12
            echo "AGENT_ID=$AGENT_ID" >> "$env_file_path"
        elif [ -z "$AGENT_ID" ]; then
            # Existing non-staking services use AGENT_ID=14
            AGENT_ID=14
            echo "AGENT_ID=$AGENT_ID" >> "$env_file_path"
        fi

>>>>>>> 889b05cd
    else
        first_run=true
    fi
}

# ------------------
# Script starts here
# ------------------

set -e  # Exit script on first error
echo ""
echo "---------------"
echo " Trader runner "
echo "---------------"
echo ""
echo "This script will assist you in setting up and running the Trader service (https://github.com/valory-xyz/trader)."
echo ""

# Check the command-line arguments
while [[ "$#" -gt 0 ]]; do
    case $1 in
        --with-staking)
            echo "WARNING: the flag '--with-staking' is deprecated"
            echo "------------------------------------------------"
            echo "Instead, the value is stored in the '$store' folder. You will be prompted in case the value has not been set."
            read -n 1 -s -r -p "Press any key to continue..."
            echo ""
            echo ""
            ;;
        *) echo "Unknown parameter: $1" ;;
    esac
    shift
done

# Check if user is inside a venv
if [[ "$VIRTUAL_ENV" != "" ]]
then
    echo "Please exit the virtual environment!"
    exit 1
fi

# Check dependencies
if command -v python3 >/dev/null 2>&1; then
    PYTHON_CMD="python3"
elif command -v python >/dev/null 2>&1; then
    PYTHON_CMD="python"
else
    echo >&2 "Python is not installed!";
    exit 1
fi

if [[ "$($PYTHON_CMD --version 2>&1)" != "Python 3.10."* ]] && [[ "$($PYTHON_CMD --version 2>&1)" != "Python 3.11."* ]]; then
    echo >&2 "Python version >=3.10.0, <3.12.0 is required but found $($PYTHON_CMD --version 2>&1)";
    exit 1
fi

command -v git >/dev/null 2>&1 ||
{ echo >&2 "Git is not installed!";
  exit 1
}

command -v poetry >/dev/null 2>&1 ||
{ echo >&2 "Poetry is not installed!";
  exit 1
}

command -v docker >/dev/null 2>&1 ||
{ echo >&2 "Docker is not installed!";
  exit 1
}

docker rm -f abci0 node0 trader_abci_0 trader_tm_0 &> /dev/null ||
{ echo >&2 "Docker is not running!";
  exit 1
}

try_read_storage

# Prompt for RPC
[[ -z "${rpc}" ]] && read -rsp "Enter a Gnosis RPC that supports eth_newFilter [hidden input]: " rpc && echo || rpc="${rpc}"

# Check the RPC
echo "Checking the provided RCP..."

rcp_response=$(curl -s -S -X POST \
  -H "Content-Type: application/json" \
  --data '{"jsonrpc":"2.0","method":"eth_newFilter","params":["invalid"],"id":1}' "$rpc")

rcp_error_message=$(echo "$rcp_response" | \
$PYTHON_CMD -c "import sys, json;
try: print(json.load(sys.stdin)['error']['message'])
except Exception as e: print('Exception processing RCP response')")

rcp_exception=$([[ "$rcp_error_message" == "Exception processing RCP response" ]] && echo true || echo false)
if [ "$rcp_exception" = true ]; then
    echo "Error: The received RCP response is malformed. Please verify the RPC address and/or RCP behavior."
    echo "  Received response:"
    echo "  $rcp_response"
    echo ""
    echo "Terminating script."
    exit 1
fi

rcp_out_of_requests=$([[ "$rcp_error_message" == "Out of requests" ]] && echo true || echo false)
if [ "$rcp_out_of_requests" = true ]; then
    echo "Error: The provided RCP is out of requests."
    echo "Terminating script."
    exit 1
fi

rcp_new_filter_supported=$([[ "$rcp_error_message" == "The method eth_newFilter does not exist/is not available" ]] && echo false || echo true)
if [ "$rcp_new_filter_supported" = false ]; then
    echo "Error: The provided RPC does not support 'eth_newFilter'."
    echo "Terminating script."
    exit 1
fi

echo "RPC checks passed."
echo ""

# clone repo
directory="trader"
# This is a tested version that works well.
# Feel free to replace this with a different version of the repo, but be careful as there might be breaking changes
service_version="v0.9.5"
service_repo=https://github.com/valory-xyz/$directory.git
if [ -d $directory ]
then
    echo "Detected an existing $directory repo. Using this one..."
    echo "Please stop and manually delete the $directory repo if you updated the service's version ($service_version)!"
    echo "You can run the following command, or continue with the pre-existing version of the service:"
    echo "rm -r $directory"
else
    echo "Cloning the $directory repo..."
    git clone --depth 1 --branch $service_version $service_repo
fi

cd $directory
if [ "$(git rev-parse --is-inside-work-tree)" = true ]
then
    poetry install
    poetry run autonomy packages sync
else
    echo "$directory is not a git repo!"
    exit 1
fi

if [ "$first_run" = "true" ]
then
    create_storage "$rpc"
fi

echo ""
echo "-----------------------------------------"
echo "Checking Autonolas Protocol service state"
echo "-----------------------------------------"

gnosis_chain_id=100
n_agents=1
olas_balance_required_to_bond=25000000000000000000
olas_balance_required_to_stake=25000000000000000000
xdai_balance_required_to_bond=10000000000000000
suggested_top_up_default=50000000000000000

# setup the minting tool
export CUSTOM_CHAIN_RPC=$rpc
export CUSTOM_CHAIN_ID=$gnosis_chain_id
export CUSTOM_SERVICE_MANAGER_ADDRESS="0x04b0007b2aFb398015B76e5f22993a1fddF83644"
export CUSTOM_SERVICE_REGISTRY_ADDRESS="0x9338b5153AE39BB89f50468E608eD9d764B755fD"
export CUSTOM_STAKING_ADDRESS="0x5add592ce0a1B5DceCebB5Dcac086Cd9F9e3eA5C"
export CUSTOM_OLAS_ADDRESS="0xcE11e14225575945b8E6Dc0D4F2dD4C570f79d9f"
export CUSTOM_SERVICE_REGISTRY_TOKEN_UTILITY_ADDRESS="0xa45E64d13A30a51b91ae0eb182e88a40e9b18eD8"
export CUSTOM_GNOSIS_SAFE_PROXY_FACTORY_ADDRESS="0x3C1fF68f5aa342D296d4DEe4Bb1cACCA912D95fE"
export CUSTOM_GNOSIS_SAFE_SAME_ADDRESS_MULTISIG_ADDRESS="0x6e7f594f680f7aBad18b7a63de50F0FeE47dfD06"
export CUSTOM_MULTISEND_ADDRESS="0x40A2aCCbd92BCA938b02010E17A5b8929b49130D"
export MECH_AGENT_ADDRESS="0x77af31De935740567Cf4fF1986D04B2c964A786a"
export WXDAI_ADDRESS="0xe91D153E0b41518A2Ce8Dd3D7944Fa863463a97d"

if [ -z ${service_id+x} ];
then
    # Check balances
    suggested_amount=$suggested_top_up_default
    ensure_minimum_balance "$operator_address" $suggested_amount "owner/operator's address"

    echo "[Service owner] Minting your service on the Gnosis chain..."

    # create service
    nft="bafybeig64atqaladigoc3ds4arltdu63wkdrk3gesjfvnfdmz35amv7faq"
    cmd="poetry run autonomy mint \
      --skip-hash-check \
      --use-custom-chain \
      service packages/valory/services/$directory/ \
      --key \"../$operator_pkey_path\" \
      --nft $nft \
      -a $AGENT_ID \
      -n $n_agents \
<<<<<<< HEAD
      --threshold $n_agents \
      -c $cost_of_bonding $password_argument
      )
=======
      --threshold $n_agents"

    if [ "${USE_STAKING}" = true ]; then
      cost_of_bonding=$olas_balance_required_to_bond
      cmd+=" -c $cost_of_bonding --token $CUSTOM_OLAS_ADDRESS"
    else
      cost_of_bonding=$xdai_balance_required_to_bond
      cmd+=" -c $cost_of_bonding"
    fi
    service_id=$(eval $cmd)
>>>>>>> 889b05cd
    # parse only the id from the response
    service_id="${service_id##*: }"
    # validate id
    if ! [[ "$service_id" =~ ^[0-9]+$ || "$service_id" =~ ^[-][0-9]+$ ]]
    then
        echo "Service minting failed: $service_id"
        exit 1
    fi

    echo -n "$service_id" > "../$service_id_path"
fi

# Update the on-chain service if outdated
packages="packages/packages.json"
local_service_hash="$(grep 'service' $packages | awk -F: '{print $2}' | tr -d '", ' | head -n 1)"
remote_service_hash=$(poetry run python "../scripts/service_hash.py")
operator_address=$(get_address "../$operator_keys_file")

if [ "$local_service_hash" != "$remote_service_hash" ]; then
    echo ""
    echo "WARNING: Your on-chain service is out-of-date"
    echo "---------------------------------------------"
    echo "Your currently minted on-chain service (id $service_id) mismatches the fetched trader service ($service_version):"
    echo "  - Local service hash ($service_version): $local_service_hash"
    echo "  - On-chain service hash (id $service_id): $remote_service_hash"
    echo ""
    echo "This is most likely caused due to an update of the trader service code."
    echo "The script will proceed now to update the on-chain service."
    echo "The operator and agent addresses need to have enough funds so that the process is not interrupted."
    echo ""

<<<<<<< HEAD
    # Check balances
    suggested_amount=50000000000000000
    ensure_minimum_balance "$operator_address" $suggested_amount "operator's address"

    suggested_amount=50000000000000000
    ensure_minimum_balance $agent_address $suggested_amount "agent instance's address"

    echo "------------------------------"
    echo "Updating on-chain service $service_id"
    echo "------------------------------"
    echo ""
    echo "PLEASE, DO NOT INTERRUPT THIS PROCESS."
    echo ""
    echo "Cancelling the on-chain service update prematurely could lead to an inconsistent state of the Safe or the on-chain service state, which may require manual intervention to resolve."
    echo ""

    # TODO this condition should be increased to be service_state=DEPLOYED && current_safe_owner=agent_address.
    # Otherwise the script will not recover the on-chain state in the (rare) case where this transaction succeeds but terminating transaction fails.
    if [ "$(get_on_chain_service_state "$service_id")" == "DEPLOYED" ]; then
        # transfer the ownership of the Safe from the agent to the service owner
        # (in a live service, this should be done by sending a 0 DAI transfer to its Safe)
        service_safe_address=$(<"../$service_safe_address_path")
        echo "[Agent instance] Swapping Safe owner..."
        output=$(poetry run python "../scripts/swap_safe_owner.py" "$service_safe_address" "../$agent_pkey_path" "$operator_address" "$rpc" $password_argument)
        if [[ $? -ne 0 ]]; then
            echo "Swapping Safe owner failed.\n$output"
            exit 1
        fi
        echo "$output"
    fi

    # terminate current service
    if [ "$(get_on_chain_service_state "$service_id")" == "DEPLOYED" ]; then
        echo "[Service owner] Terminating on-chain service $service_id..."
        output=$(
            poetry run autonomy service \
                --use-custom-chain \
                terminate "$service_id" \
                --key "../$operator_pkey_path" $password_argument
        )
        if [[ $? -ne 0 ]]; then
            echo "Terminating service failed.\n$output"
            echo "Please, delete or rename the ./trader folder and try re-run this script again."
            exit 1
        fi
    fi

    # unbond current service
    if [ "$(get_on_chain_service_state "$service_id")" == "TERMINATED_BONDED" ]; then
        echo "[Operator] Unbonding on-chain service $service_id..."
        output=$(
            poetry run autonomy service \
                --use-custom-chain \
                unbond "$service_id" \
                --key "../$operator_pkey_path" $password_argument
        )
        if [[ $? -ne 0 ]]; then
            echo "Unbonding service failed.\n$output"
            echo "Please, delete or rename the ./trader folder and try re-run this script again."
            exit 1
        fi
    fi

    # update service
    if [ "$(get_on_chain_service_state "$service_id")" == "PRE_REGISTRATION" ]; then
        echo "[Service owner] Updating on-chain service $service_id..."
        cost_of_bonding=10000000000000000
        nft="bafybeig64atqaladigoc3ds4arltdu63wkdrk3gesjfvnfdmz35amv7faq"
        output=$(
            poetry run autonomy mint \
                --skip-hash-check \
                --use-custom-chain \
                service packages/valory/services/trader/ \
                --key "../$operator_pkey_path" \
                --nft $nft \
                -a $AGENT_ID \
                -n $n_agents \
                --threshold $n_agents \
                -c $cost_of_bonding \
                --update "$service_id" $password_argument
        )
        if [[ $? -ne 0 ]]; then
            echo "Updating service failed.\n$output"
            echo "Please, delete or rename the ./trader folder and try re-run this script again."
            exit 1
        fi
=======
    response="y"
    if [ "${USE_STAKING}" = true ]; then
      echo "WARNING: Your on-chain service is staked"
      echo "----------------------------------------"
      echo "Updating your on-chain service requires that it is unstaked."
      echo "Continuing will automatically unstake your service if it is staked, which may affect your staking rewards."
      echo "Do you want to continue updating your service? (yes/no)"
      read -r response
      echo ""
>>>>>>> 889b05cd
    fi

    if [[ ! "$response" =~ ^([yY][eE][sS]|[yY])$ ]]; then
        echo "Skipping on-chain service update."
    else
      # unstake the service
      if [ "${USE_STAKING}" = true ]; then
          perform_staking_ops true
      fi

      # Check balances
      suggested_amount=$suggested_top_up_default
      ensure_minimum_balance "$operator_address" $suggested_amount "owner/operator's address"

      suggested_amount=$suggested_top_up_default
      ensure_minimum_balance $agent_address $suggested_amount "agent instance's address"

      echo "------------------------------"
      echo "Updating on-chain service $service_id"
      echo "------------------------------"
      echo ""
      echo "PLEASE, DO NOT INTERRUPT THIS PROCESS."
      echo ""
      echo "Cancelling the on-chain service update prematurely could lead to an inconsistent state of the Safe or the on-chain service state, which may require manual intervention to resolve."
      echo ""

      service_safe_address=$(<"../$service_safe_address_path")
      current_safe_owners=$(poetry run python "../scripts/get_safe_owners.py" "$service_safe_address" "../$agent_pkey_path" "$rpc" | awk '{gsub(/"/, "\047", $0); print $0}')

      # transfer the ownership of the Safe from the agent to the service owner
      # (in a live service, this should be done by sending a 0 DAI transfer to its Safe)
      if [[ "$(get_on_chain_service_state "$service_id")" == "DEPLOYED" && "$current_safe_owners" == "['$agent_address']" ]]; then
          echo "[Agent instance] Swapping Safe owner..."
          poetry run python "../scripts/swap_safe_owner.py" "$service_safe_address" "../$agent_pkey_path" "$operator_address" "$rpc"
          if [[ $? -ne 0 ]]; then
              echo "Swapping Safe owner failed."
              exit 1
          fi
      fi

      # terminate current service
      if [ "$(get_on_chain_service_state "$service_id")" == "DEPLOYED" ]; then
          echo "[Service owner] Terminating on-chain service $service_id..."
          output=$(
              poetry run autonomy service \
                  --use-custom-chain \
                  terminate "$service_id" \
                  --key "../$operator_pkey_path"
          )
          if [[ $? -ne 0 ]]; then
              echo "Terminating service failed.\n$output"
              echo "Please, delete or rename the ./trader folder and try re-run this script again."
              exit 1
          fi
      fi

      # unbond current service
      if [ "$(get_on_chain_service_state "$service_id")" == "TERMINATED_BONDED" ]; then
          echo "[Operator] Unbonding on-chain service $service_id..."
          output=$(
              poetry run autonomy service \
                  --use-custom-chain \
                  unbond "$service_id" \
                  --key "../$operator_pkey_path"
          )
          if [[ $? -ne 0 ]]; then
              echo "Unbonding service failed.\n$output"
              echo "Please, delete or rename the ./trader folder and try re-run this script again."
              exit 1
          fi
      fi

      # update service
      if [ "$(get_on_chain_service_state "$service_id")" == "PRE_REGISTRATION" ]; then
          echo "[Service owner] Updating on-chain service $service_id..."
          nft="bafybeig64atqaladigoc3ds4arltdu63wkdrk3gesjfvnfdmz35amv7faq"
          export cmd=""
          if [ "${USE_STAKING}" = true ]; then
              cost_of_bonding=$olas_balance_required_to_bond
              poetry run python "../scripts/update_service.py" "../$operator_pkey_path" "$nft" "$AGENT_ID" "$service_id" "$CUSTOM_OLAS_ADDRESS" "$cost_of_bonding" "packages/valory/services/trader/" "$rpc"
          else
              cost_of_bonding=$xdai_balance_required_to_bond
              cmd="poetry run autonomy mint \
                  --skip-hash-check \
                  --use-custom-chain \
                  service packages/valory/services/trader/ \
                  --key \"../$operator_pkey_path\" \
                  --nft $nft \
                  -a $AGENT_ID \
                  -n $n_agents \
                  -c $cost_of_bonding \
                  --threshold $n_agents \
                  --update \"$service_id\""
          fi
          output=$(eval "$cmd")
          if [[ $? -ne 0 ]]; then
              echo "Updating service failed.\n$output"
              echo "Please, delete or rename the ./trader folder and try re-run this script again."
              exit 1
          fi
      fi

      echo ""
      echo "Finished updating on-chain service $service_id."
  fi
fi


echo ""
echo "Ensuring on-chain service $service_id is in DEPLOYED state..."

if [ "$(get_on_chain_service_state "$service_id")" != "DEPLOYED" ]; then
    suggested_amount=25000000000000000
    ensure_minimum_balance "$operator_address" $suggested_amount "owner/operator's address"
fi

# activate service
if [ "$(get_on_chain_service_state "$service_id")" == "PRE_REGISTRATION" ]; then
    echo "[Service owner] Activating registration for on-chain service $service_id..."
<<<<<<< HEAD
    output=$(poetry run autonomy service --use-custom-chain activate --key "../$operator_pkey_path" "$service_id" $password_argument)
=======
    export cmd="poetry run autonomy service --use-custom-chain activate --key "../$operator_pkey_path" "$service_id""
    if [ "${USE_STAKING}" = true ]; then
        minimum_olas_balance=$($PYTHON_CMD -c "print(int($olas_balance_required_to_bond) + int($olas_balance_required_to_stake))")
        echo "Your service is using staking. Therefore, you need to provide a total of $(wei_to_dai "$minimum_olas_balance") OLAS to your owner/operator's address:"
        echo "    $(wei_to_dai "$olas_balance_required_to_bond") OLAS for bonding (service owner)"
        echo "        +"
        echo "    $(wei_to_dai "$olas_balance_required_to_stake") OLAS for staking (operator)."
        echo ""
        ensure_erc20_balance "$operator_address" $minimum_olas_balance "owner/operator's address" $CUSTOM_OLAS_ADDRESS "OLAS"
        cmd+=" --token $CUSTOM_OLAS_ADDRESS"
    fi
    output=$(eval "$cmd")
>>>>>>> 889b05cd
    if [[ $? -ne 0 ]]; then
        echo "Activating service failed.\n$output"
        echo "Please, delete or rename the ./trader folder and try re-run this script again."
        exit 1
    fi
fi

# register agent instance
if [ "$(get_on_chain_service_state "$service_id")" == "ACTIVE_REGISTRATION" ]; then
    echo "[Operator] Registering agent instance for on-chain service $service_id..."
<<<<<<< HEAD
    output=$(poetry run autonomy service --use-custom-chain register --key "../$operator_pkey_path" "$service_id" -a $AGENT_ID -i "$agent_address" $password_argument)
=======
    export cmd="poetry run autonomy service --use-custom-chain register --key "../$operator_pkey_path" "$service_id" -a $AGENT_ID -i "$agent_address""

    if [ "${USE_STAKING}" = true ]; then
        cmd+=" --token $CUSTOM_OLAS_ADDRESS"
    fi

    output=$(eval "$cmd")
>>>>>>> 889b05cd
    if [[ $? -ne 0 ]]; then
        echo "Registering agent instance failed.\n$output"
        echo "Please, delete or rename the ./trader folder and try re-run this script again."
        exit 1
    fi
fi

# deploy on-chain service
service_state="$(get_on_chain_service_state "$service_id")"
multisig_address="$(get_multisig_address "$service_id")"
if ( [ "$first_run" = "true" ] || [ "$multisig_address" == "$zero_address" ] ) && [ "$service_state" == "FINISHED_REGISTRATION" ]; then
    echo "[Service owner] Deploying on-chain service $service_id..."
    output=$(poetry run autonomy service --use-custom-chain deploy "$service_id" --key "../$operator_pkey_path" $password_argument)
    if [[ $? -ne 0 ]]; then
        echo "Deploying service failed.\n$output"
        echo "Please, delete or rename the ./trader folder and try re-run this script again."
        exit 1
    fi
elif [ "$service_state" == "FINISHED_REGISTRATION" ]; then
    echo "[Service owner] Deploying on-chain service $service_id..."
    output=$(poetry run autonomy service --use-custom-chain deploy "$service_id" --key "../$operator_pkey_path" --reuse-multisig $password_argument)
    if [[ $? -ne 0 ]]; then
        echo "Deploying service failed.\n$output"
        echo "Please, delete or rename the ./trader folder and try re-run this script again."
        exit 1
    fi
fi

# perform staking operations
# the following will stake the service in case it is not staked, and there are available rewards
# if the service is already staked, and there are no available rewards, it will unstake the service
if [ "${USE_STAKING}" = true ]; then
  perform_staking_ops
fi

# check state
service_state="$(get_on_chain_service_state "$service_id")"
if [ "$service_state" != "DEPLOYED" ]; then
    echo "Something went wrong while deploying on-chain service. The service's state is $service_state."
    echo "Please check the output of the script and the on-chain registry for more information."
    exit 1
fi

echo ""
echo "Finished checking Autonolas Protocol service $service_id state."


echo ""
echo "------------------------------"
echo "Starting the trader service..."
echo "------------------------------"
echo ""

# Get the deployed service's Safe address from the contract
service_info=$(poetry run autonomy service --use-custom-chain info "$service_id")
safe=$(echo "$service_info" | grep "Multisig Address")
address_start_position=31
safe=$(echo "$safe" |
  awk '{ print substr( $0, '$address_start_position', length($0) - '$address_start_position' - 3 ) }')
export SAFE_CONTRACT_ADDRESS=$safe
echo -n "$safe" > "../$service_safe_address_path"

echo "Your agent instance's address: $agent_address"
echo "Your service's Safe address: $safe"
echo ""

# Set environment variables. Tweak these to modify your strategy
export RPC_0="$rpc"
export CHAIN_ID=$gnosis_chain_id
export ON_CHAIN_SERVICE_ID=$service_id
export ALL_PARTICIPANTS='["'$agent_address'"]'
# This is the default market creator. Feel free to update with other market creators
export OMEN_CREATORS='["0x89c5cc945dd550BcFfb72Fe42BfF002429F46Fec"]'
export BET_AMOUNT_PER_THRESHOLD_000=0
export BET_AMOUNT_PER_THRESHOLD_010=0
export BET_AMOUNT_PER_THRESHOLD_020=0
export BET_AMOUNT_PER_THRESHOLD_030=0
export BET_AMOUNT_PER_THRESHOLD_040=0
export BET_AMOUNT_PER_THRESHOLD_050=0
export BET_AMOUNT_PER_THRESHOLD_060=0
export BET_AMOUNT_PER_THRESHOLD_070=0
export BET_AMOUNT_PER_THRESHOLD_080=30000000000000000
export BET_AMOUNT_PER_THRESHOLD_090=80000000000000000
export BET_AMOUNT_PER_THRESHOLD_100=100000000000000000
export BET_THRESHOLD=5000000000000000
export TRADING_STRATEGY=kelly_criterion
export PROMPT_TEMPLATE="Please take over the role of a Data Scientist to evaluate the given question. With the given question \"@{question}\" and the \`yes\` option represented by \`@{yes}\` and the \`no\` option represented by \`@{no}\`, what are the respective probabilities of \`p_yes\` and \`p_no\` occurring?"
export IRRELEVANT_TOOLS='["openai-text-davinci-002", "openai-text-davinci-003", "openai-gpt-3.5-turbo", "openai-gpt-4", "stabilityai-stable-diffusion-v1-5", "stabilityai-stable-diffusion-xl-beta-v2-2-2", "stabilityai-stable-diffusion-512-v2-1", "stabilityai-stable-diffusion-768-v2-1", "deepmind-optimization-strong", "deepmind-optimization", "claude-prediction-offline", "prediction-offline", "prediction-offline-sme", "claude-prediction-online"]'

service_dir="trader_service"
build_dir="abci_build"
directory="$service_dir/$build_dir"

suggested_amount=$suggested_top_up_default
ensure_minimum_balance "$agent_address" $suggested_amount "agent instance's address"

suggested_amount=500000000000000000
ensure_minimum_balance "$SAFE_CONTRACT_ADDRESS" $suggested_amount "service Safe's address" $WXDAI_ADDRESS

if [ -d $directory ]
then
    echo "Detected an existing build. Using this one..."
    cd $service_dir

    if rm -rf "$build_dir"; then
        echo "Directory "$build_dir" removed successfully."
    else
        # If the above command fails, use sudo to remove
        echo "You will need to provide sudo password in order for the script to delete part of the build artifacts."
        sudo rm -rf "$build_dir"
        echo "Directory "$build_dir" removed successfully."
    fi
else
    echo "Setting up the service..."

    if ! [ -d "$service_dir" ]; then
        # Fetch the service
        poetry run autonomy fetch --local --service valory/trader --alias $service_dir
    fi

    cd $service_dir
    # Build the image
    poetry run autonomy build-image
fi

# Build the deployment with a single agent
poetry run autonomy deploy build "../../$keys_json_path" --n $n_agents -ltm $password_argument

cd ..

warm_start

add_volume_to_service "$PWD/trader_service/abci_build/docker-compose.yaml" "trader_abci_0" "/data" "$PWD/../$store/"
sudo chown -R $(whoami) "$PWD/../$store/"

# Run the deployment
poetry run autonomy deploy run --build-dir $directory --detach || true

# Clear password
password=""
password_argument=""
temp_file="$directory/docker-compose.yaml.tmp"
cat "$directory/docker-compose.yaml" | awk '$0 !~ /AEA_PASSWORD=/' > "$temp_file"
mv -f "$temp_file" "$directory/docker-compose.yaml"<|MERGE_RESOLUTION|>--- conflicted
+++ resolved
@@ -241,7 +241,7 @@
     echo "$state"
 }
 
-<<<<<<< HEAD
+# Asks if user wishes to use password-protected key files
 ask_confirm_password() {
     echo "You can use a password to encrypt the generated key files. You will be asked for the password each time the script is run."
     while true; do
@@ -293,6 +293,7 @@
     return 0
 }
 
+# Asks password if key files are password-protected
 ask_password_if_needed() {
     agent_pkey=$(get_private_key "$keys_json_path")
     if [[ "$agent_pkey" = *crypto* ]]; then
@@ -307,7 +308,7 @@
     fi
     echo ""
 }
-=======
+
 # Function to retrieve the multisig address of a service
 get_multisig_address() {
     local service_id="$1"
@@ -319,7 +320,7 @@
 # stake or unstake a service
 perform_staking_ops() {
     local unstake="$1"
-    poetry run python "../scripts/staking.py" "$service_id" "$CUSTOM_SERVICE_REGISTRY_ADDRESS" "$CUSTOM_STAKING_ADDRESS" "../$operator_pkey_path" "$rpc" "$unstake"
+    poetry run python "../scripts/staking.py" "$service_id" "$CUSTOM_SERVICE_REGISTRY_ADDRESS" "$CUSTOM_STAKING_ADDRESS" "../$operator_pkey_path" "$rpc" "$unstake" $password_argument
     echo ""
 }
 
@@ -344,7 +345,6 @@
     done
 }
 
->>>>>>> 889b05cd
 
 store=".trader_runner"
 env_file_path="$store/.env"
@@ -358,12 +358,9 @@
 service_id_path="$store/service_id.txt"
 service_safe_address_path="$store/service_safe_address.txt"
 store_readme_path="$store/README.txt"
-<<<<<<< HEAD
 use_password=false
 password_argument=""
-=======
 zero_address="0x0000000000000000000000000000000000000000"
->>>>>>> 889b05cd
 
 # Function to create the .trader_runner storage
 create_storage() {
@@ -401,13 +398,8 @@
     # Generate the RPC file
     echo -n "$rpc" > "../$rpc_path"
 
-<<<<<<< HEAD
     # Generate the operator's key
     poetry run autonomy generate-key -n1 ethereum $password_argument
-=======
-    # Generate the owner/operator's key
-    poetry run autonomy generate-key -n1 ethereum
->>>>>>> 889b05cd
     mv "$keys_json" "../$operator_keys_file"
     operator_address=$(get_address "../$operator_keys_file")
     operator_pkey=$(get_private_key "../$operator_keys_file")
@@ -473,9 +465,6 @@
             service_id=$(cat $service_id_path)
         fi
 
-<<<<<<< HEAD
-        ask_password_if_needed
-=======
         # INFO: This is a fix to avoid corrupting already-created stores
         if [ -z "$USE_STAKING" ]; then
             prompt_use_staking
@@ -495,7 +484,7 @@
             echo "AGENT_ID=$AGENT_ID" >> "$env_file_path"
         fi
 
->>>>>>> 889b05cd
+        ask_password_if_needed
     else
         first_run=true
     fi
@@ -688,15 +677,10 @@
       --skip-hash-check \
       --use-custom-chain \
       service packages/valory/services/$directory/ \
-      --key \"../$operator_pkey_path\" \
+      --key \"../$operator_pkey_path\" $password_argument\
       --nft $nft \
       -a $AGENT_ID \
       -n $n_agents \
-<<<<<<< HEAD
-      --threshold $n_agents \
-      -c $cost_of_bonding $password_argument
-      )
-=======
       --threshold $n_agents"
 
     if [ "${USE_STAKING}" = true ]; then
@@ -707,7 +691,6 @@
       cmd+=" -c $cost_of_bonding"
     fi
     service_id=$(eval $cmd)
->>>>>>> 889b05cd
     # parse only the id from the response
     service_id="${service_id##*: }"
     # validate id
@@ -739,94 +722,6 @@
     echo "The operator and agent addresses need to have enough funds so that the process is not interrupted."
     echo ""
 
-<<<<<<< HEAD
-    # Check balances
-    suggested_amount=50000000000000000
-    ensure_minimum_balance "$operator_address" $suggested_amount "operator's address"
-
-    suggested_amount=50000000000000000
-    ensure_minimum_balance $agent_address $suggested_amount "agent instance's address"
-
-    echo "------------------------------"
-    echo "Updating on-chain service $service_id"
-    echo "------------------------------"
-    echo ""
-    echo "PLEASE, DO NOT INTERRUPT THIS PROCESS."
-    echo ""
-    echo "Cancelling the on-chain service update prematurely could lead to an inconsistent state of the Safe or the on-chain service state, which may require manual intervention to resolve."
-    echo ""
-
-    # TODO this condition should be increased to be service_state=DEPLOYED && current_safe_owner=agent_address.
-    # Otherwise the script will not recover the on-chain state in the (rare) case where this transaction succeeds but terminating transaction fails.
-    if [ "$(get_on_chain_service_state "$service_id")" == "DEPLOYED" ]; then
-        # transfer the ownership of the Safe from the agent to the service owner
-        # (in a live service, this should be done by sending a 0 DAI transfer to its Safe)
-        service_safe_address=$(<"../$service_safe_address_path")
-        echo "[Agent instance] Swapping Safe owner..."
-        output=$(poetry run python "../scripts/swap_safe_owner.py" "$service_safe_address" "../$agent_pkey_path" "$operator_address" "$rpc" $password_argument)
-        if [[ $? -ne 0 ]]; then
-            echo "Swapping Safe owner failed.\n$output"
-            exit 1
-        fi
-        echo "$output"
-    fi
-
-    # terminate current service
-    if [ "$(get_on_chain_service_state "$service_id")" == "DEPLOYED" ]; then
-        echo "[Service owner] Terminating on-chain service $service_id..."
-        output=$(
-            poetry run autonomy service \
-                --use-custom-chain \
-                terminate "$service_id" \
-                --key "../$operator_pkey_path" $password_argument
-        )
-        if [[ $? -ne 0 ]]; then
-            echo "Terminating service failed.\n$output"
-            echo "Please, delete or rename the ./trader folder and try re-run this script again."
-            exit 1
-        fi
-    fi
-
-    # unbond current service
-    if [ "$(get_on_chain_service_state "$service_id")" == "TERMINATED_BONDED" ]; then
-        echo "[Operator] Unbonding on-chain service $service_id..."
-        output=$(
-            poetry run autonomy service \
-                --use-custom-chain \
-                unbond "$service_id" \
-                --key "../$operator_pkey_path" $password_argument
-        )
-        if [[ $? -ne 0 ]]; then
-            echo "Unbonding service failed.\n$output"
-            echo "Please, delete or rename the ./trader folder and try re-run this script again."
-            exit 1
-        fi
-    fi
-
-    # update service
-    if [ "$(get_on_chain_service_state "$service_id")" == "PRE_REGISTRATION" ]; then
-        echo "[Service owner] Updating on-chain service $service_id..."
-        cost_of_bonding=10000000000000000
-        nft="bafybeig64atqaladigoc3ds4arltdu63wkdrk3gesjfvnfdmz35amv7faq"
-        output=$(
-            poetry run autonomy mint \
-                --skip-hash-check \
-                --use-custom-chain \
-                service packages/valory/services/trader/ \
-                --key "../$operator_pkey_path" \
-                --nft $nft \
-                -a $AGENT_ID \
-                -n $n_agents \
-                --threshold $n_agents \
-                -c $cost_of_bonding \
-                --update "$service_id" $password_argument
-        )
-        if [[ $? -ne 0 ]]; then
-            echo "Updating service failed.\n$output"
-            echo "Please, delete or rename the ./trader folder and try re-run this script again."
-            exit 1
-        fi
-=======
     response="y"
     if [ "${USE_STAKING}" = true ]; then
       echo "WARNING: Your on-chain service is staked"
@@ -836,7 +731,6 @@
       echo "Do you want to continue updating your service? (yes/no)"
       read -r response
       echo ""
->>>>>>> 889b05cd
     fi
 
     if [[ ! "$response" =~ ^([yY][eE][sS]|[yY])$ ]]; then
@@ -864,13 +758,13 @@
       echo ""
 
       service_safe_address=$(<"../$service_safe_address_path")
-      current_safe_owners=$(poetry run python "../scripts/get_safe_owners.py" "$service_safe_address" "../$agent_pkey_path" "$rpc" | awk '{gsub(/"/, "\047", $0); print $0}')
+      current_safe_owners=$(poetry run python "../scripts/get_safe_owners.py" "$service_safe_address" "../$agent_pkey_path" "$rpc" $password_argument | awk '{gsub(/"/, "\047", $0); print $0}')
 
       # transfer the ownership of the Safe from the agent to the service owner
       # (in a live service, this should be done by sending a 0 DAI transfer to its Safe)
       if [[ "$(get_on_chain_service_state "$service_id")" == "DEPLOYED" && "$current_safe_owners" == "['$agent_address']" ]]; then
           echo "[Agent instance] Swapping Safe owner..."
-          poetry run python "../scripts/swap_safe_owner.py" "$service_safe_address" "../$agent_pkey_path" "$operator_address" "$rpc"
+          poetry run python "../scripts/swap_safe_owner.py" "$service_safe_address" "../$agent_pkey_path" "$operator_address" "$rpc" $password_argument
           if [[ $? -ne 0 ]]; then
               echo "Swapping Safe owner failed."
               exit 1
@@ -884,7 +778,7 @@
               poetry run autonomy service \
                   --use-custom-chain \
                   terminate "$service_id" \
-                  --key "../$operator_pkey_path"
+                  --key "../$operator_pkey_path $password_argument"
           )
           if [[ $? -ne 0 ]]; then
               echo "Terminating service failed.\n$output"
@@ -900,7 +794,7 @@
               poetry run autonomy service \
                   --use-custom-chain \
                   unbond "$service_id" \
-                  --key "../$operator_pkey_path"
+                  --key "../$operator_pkey_path $password_argument"
           )
           if [[ $? -ne 0 ]]; then
               echo "Unbonding service failed.\n$output"
@@ -916,14 +810,14 @@
           export cmd=""
           if [ "${USE_STAKING}" = true ]; then
               cost_of_bonding=$olas_balance_required_to_bond
-              poetry run python "../scripts/update_service.py" "../$operator_pkey_path" "$nft" "$AGENT_ID" "$service_id" "$CUSTOM_OLAS_ADDRESS" "$cost_of_bonding" "packages/valory/services/trader/" "$rpc"
+              poetry run python "../scripts/update_service.py" "../$operator_pkey_path" "$nft" "$AGENT_ID" "$service_id" "$CUSTOM_OLAS_ADDRESS" "$cost_of_bonding" "packages/valory/services/trader/" "$rpc" $password_argument
           else
               cost_of_bonding=$xdai_balance_required_to_bond
               cmd="poetry run autonomy mint \
                   --skip-hash-check \
                   --use-custom-chain \
                   service packages/valory/services/trader/ \
-                  --key \"../$operator_pkey_path\" \
+                  --key \"../$operator_pkey_path\" $password_argument \
                   --nft $nft \
                   -a $AGENT_ID \
                   -n $n_agents \
@@ -956,10 +850,7 @@
 # activate service
 if [ "$(get_on_chain_service_state "$service_id")" == "PRE_REGISTRATION" ]; then
     echo "[Service owner] Activating registration for on-chain service $service_id..."
-<<<<<<< HEAD
-    output=$(poetry run autonomy service --use-custom-chain activate --key "../$operator_pkey_path" "$service_id" $password_argument)
-=======
-    export cmd="poetry run autonomy service --use-custom-chain activate --key "../$operator_pkey_path" "$service_id""
+    export cmd="poetry run autonomy service --use-custom-chain activate --key "../$operator_pkey_path" $password_argument "$service_id""
     if [ "${USE_STAKING}" = true ]; then
         minimum_olas_balance=$($PYTHON_CMD -c "print(int($olas_balance_required_to_bond) + int($olas_balance_required_to_stake))")
         echo "Your service is using staking. Therefore, you need to provide a total of $(wei_to_dai "$minimum_olas_balance") OLAS to your owner/operator's address:"
@@ -971,7 +862,6 @@
         cmd+=" --token $CUSTOM_OLAS_ADDRESS"
     fi
     output=$(eval "$cmd")
->>>>>>> 889b05cd
     if [[ $? -ne 0 ]]; then
         echo "Activating service failed.\n$output"
         echo "Please, delete or rename the ./trader folder and try re-run this script again."
@@ -982,17 +872,14 @@
 # register agent instance
 if [ "$(get_on_chain_service_state "$service_id")" == "ACTIVE_REGISTRATION" ]; then
     echo "[Operator] Registering agent instance for on-chain service $service_id..."
-<<<<<<< HEAD
-    output=$(poetry run autonomy service --use-custom-chain register --key "../$operator_pkey_path" "$service_id" -a $AGENT_ID -i "$agent_address" $password_argument)
-=======
-    export cmd="poetry run autonomy service --use-custom-chain register --key "../$operator_pkey_path" "$service_id" -a $AGENT_ID -i "$agent_address""
+
+    export cmd="poetry run autonomy service --use-custom-chain register --key "../$operator_pkey_path" $password_argument "$service_id" -a $AGENT_ID -i "$agent_address""
 
     if [ "${USE_STAKING}" = true ]; then
         cmd+=" --token $CUSTOM_OLAS_ADDRESS"
     fi
 
     output=$(eval "$cmd")
->>>>>>> 889b05cd
     if [[ $? -ne 0 ]]; then
         echo "Registering agent instance failed.\n$output"
         echo "Please, delete or rename the ./trader folder and try re-run this script again."
@@ -1013,7 +900,7 @@
     fi
 elif [ "$service_state" == "FINISHED_REGISTRATION" ]; then
     echo "[Service owner] Deploying on-chain service $service_id..."
-    output=$(poetry run autonomy service --use-custom-chain deploy "$service_id" --key "../$operator_pkey_path" --reuse-multisig $password_argument)
+    output=$(poetry run autonomy service --use-custom-chain deploy "$service_id" --key "../$operator_pkey_path" $password_argument --reuse-multisig)
     if [[ $? -ne 0 ]]; then
         echo "Deploying service failed.\n$output"
         echo "Please, delete or rename the ./trader folder and try re-run this script again."
@@ -1131,9 +1018,9 @@
 # Run the deployment
 poetry run autonomy deploy run --build-dir $directory --detach || true
 
-# Clear password
-password=""
-password_argument=""
-temp_file="$directory/docker-compose.yaml.tmp"
-cat "$directory/docker-compose.yaml" | awk '$0 !~ /AEA_PASSWORD=/' > "$temp_file"
-mv -f "$temp_file" "$directory/docker-compose.yaml"+# TODO Clear password
+#password=""
+#password_argument=""
+#temp_file="$directory/docker-compose.yaml.tmp"
+#cat "$directory/docker-compose.yaml" | awk '$0 !~ /AEA_PASSWORD=/' > "$temp_file"
+#mv -f "$temp_file" "$directory/docker-compose.yaml"